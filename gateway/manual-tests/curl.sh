--- conflicted
+++ resolved
@@ -58,11 +58,9 @@
 
 curl -s -X POST -k --key $GATEWAY_KEY --cert $GATEWAY_CERT -H "Content-Type: application/json" -d "$(envsubst < ./requests/price_traderjoe.json)" https://localhost:5000/amm/price | jq
 
-<<<<<<< HEAD
+curl -s -X POST -k --key $GATEWAY_KEY --cert $GATEWAY_CERT -H "Content-Type: application/json" -d "$(envsubst < ./requests/price_dfk.json)" https://localhost:5000/amm/price
+
 curl -s -X POST -k --key $GATEWAY_KEY --cert $GATEWAY_CERT -H "Content-Type: application/json" -d "$(envsubst < ./requests/price_defira.json)" https://localhost:5000/amm/price | jq
-=======
-curl -s -X POST -k --key $GATEWAY_KEY --cert $GATEWAY_CERT -H "Content-Type: application/json" -d "$(envsubst < ./requests/price_dfk.json)" https://localhost:5000/amm/price
->>>>>>> 51efe47c
 
 ## trade
 
@@ -70,11 +68,9 @@
 
 curl -s -X POST -k --key $GATEWAY_KEY --cert $GATEWAY_CERT -H "Content-Type: application/json" -d "$(envsubst < ./requests/avalanche_traderjoe_trade.json)" https://localhost:5000/amm/trade | jq
 
-<<<<<<< HEAD
+curl -s -X POST -k --key $GATEWAY_KEY --cert $GATEWAY_CERT -H "Content-Type: application/json" -d "$(envsubst < ./requests/harmony_dfk_trade.json)" https://localhost:5000/amm/trade | jq
+
 curl -s -X POST -k --key $GATEWAY_KEY --cert $GATEWAY_CERT -H "Content-Type: application/json" -d "$(envsubst < ./requests/harmony_testnet_defira_trade.json)" https://localhost:5000/amm/trade | jq
-=======
-curl -s -X POST -k --key $GATEWAY_KEY --cert $GATEWAY_CERT -H "Content-Type: application/json" -d "$(envsubst < ./requests/harmony_dfk_trade.json)" https://localhost:5000/amm/trade
->>>>>>> 51efe47c
 
 ## Perp - curie
 
