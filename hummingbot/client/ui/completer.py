import re
from os import listdir
from os.path import exists, isfile, join
from typing import List

from prompt_toolkit.completion import CompleteEvent, Completer, WordCompleter
from prompt_toolkit.document import Document

from hummingbot.client.command.connect_command import OPTIONS as CONNECT_OPTIONS
from hummingbot.client.settings import (
<<<<<<< HEAD
=======
    CONF_FILE_PATH,
>>>>>>> 9141d322
    GATEWAY_CONNECTORS,
    PMM_SCRIPTS_PATH,
    SCRIPT_STRATEGIES_PATH,
    STRATEGIES,
<<<<<<< HEAD
    STRATEGIES_CONF_DIR_PATH,
=======
>>>>>>> 9141d322
    AllConnectorSettings,
)
from hummingbot.client.ui.parser import ThrowingArgumentParser
from hummingbot.core.rate_oracle.rate_oracle import RateOracleSource
from hummingbot.core.utils.gateway_config_utils import list_gateway_wallets
from hummingbot.core.utils.trading_pair_fetcher import TradingPairFetcher


def file_name_list(path, file_extension):
    if not exists(path):
        return []
    return sorted([f for f in listdir(path) if isfile(join(path, f)) and f.endswith(file_extension)])


class HummingbotCompleter(Completer):
    def __init__(self, hummingbot_application):
        super(HummingbotCompleter, self).__init__()
        self.hummingbot_application = hummingbot_application
        self._path_completer = WordCompleter(file_name_list(str(STRATEGIES_CONF_DIR_PATH), "yml"))
        self._command_completer = WordCompleter(self.parser.commands, ignore_case=True)
        self._exchange_completer = WordCompleter(sorted(AllConnectorSettings.get_connector_settings().keys()), ignore_case=True)
        self._spot_exchange_completer = WordCompleter(sorted(AllConnectorSettings.get_exchange_names()), ignore_case=True)
        self._exchange_amm_completer = WordCompleter(sorted(AllConnectorSettings.get_exchange_names().union(AllConnectorSettings.get_gateway_evm_amm_connector_names())), ignore_case=True)
        self._trading_timeframe_completer = WordCompleter(["infinite", "from_date_to_date", "daily_between_times"], ignore_case=True)
        self._derivative_completer = WordCompleter(AllConnectorSettings.get_derivative_names(), ignore_case=True)
        self._derivative_exchange_completer = WordCompleter(AllConnectorSettings.get_derivative_names().difference(AllConnectorSettings.get_derivative_dex_names()), ignore_case=True)
        self._connect_option_completer = WordCompleter(CONNECT_OPTIONS, ignore_case=True)
        self._export_completer = WordCompleter(["keys", "trades"], ignore_case=True)
        self._balance_completer = WordCompleter(["limit", "paper"], ignore_case=True)
        self._history_completer = WordCompleter(["--days", "--verbose", "--precision"], ignore_case=True)
        self._gateway_completer = WordCompleter(["create", "config", "connect", "connector-tokens", "generate-certs", "status", "test-connection", "start", "stop"], ignore_case=True)
        self._gateway_connect_completer = WordCompleter(GATEWAY_CONNECTORS, ignore_case=True)
        self._gateway_connector_tokens_completer = WordCompleter(sorted(AllConnectorSettings.get_gateway_evm_amm_connector_names()), ignore_case=True)
        self._gateway_config_completer = WordCompleter(hummingbot_application.gateway_config_keys, ignore_case=True)
        self._strategy_completer = WordCompleter(STRATEGIES, ignore_case=True)
        self._py_file_completer = WordCompleter(file_name_list(str(PMM_SCRIPTS_PATH), "py"))
        self._script_strategy_completer = WordCompleter(file_name_list(str(SCRIPT_STRATEGIES_PATH), "py"))
        self._rate_oracle_completer = WordCompleter([r.name for r in RateOracleSource], ignore_case=True)
        self._gateway_networks = []
        self._list_gateway_wallets_parameters = {"wallets": [], "chain": ""}

    def set_gateway_networks(self, gateway_networks):
        self._gateway_networks = gateway_networks

    def set_list_gateway_wallets_parameters(self, wallets, chain):
        self._list_gateway_wallets_parameters = {"wallets": wallets, "chain": chain}

    @property
    def prompt_text(self) -> str:
        return self.hummingbot_application.app.prompt_text

    @property
    def parser(self) -> ThrowingArgumentParser:
        return self.hummingbot_application.parser

    def get_subcommand_completer(self, first_word: str) -> Completer:
        subcommands: List[str] = self.parser.subcommands_from(first_word)
        return WordCompleter(subcommands, ignore_case=True)

    @property
    def _trading_pair_completer(self) -> Completer:
        trading_pair_fetcher = TradingPairFetcher.get_instance()
        market = ""
        for exchange in sorted(list(AllConnectorSettings.get_connector_settings().keys()), key=len, reverse=True):
            if exchange in self.prompt_text:
                market = exchange
                break
        trading_pairs = trading_pair_fetcher.trading_pairs.get(market, []) if trading_pair_fetcher.ready and market else []
        return WordCompleter(trading_pairs, ignore_case=True, sentence=True)

    @property
    def _gateway_network_completer(self):
        return WordCompleter(self._gateway_networks, ignore_case=True)

    @property
    def _gateway_wallet_address_completer(self):
        return WordCompleter(list_gateway_wallets(self._list_gateway_wallets_parameters["wallets"], self._list_gateway_wallets_parameters["chain"]), ignore_case=True)

    @property
    def _option_completer(self):
        outer = re.compile(r"\((.+)\)")
        inner_str = outer.search(self.prompt_text).group(1)
        options = inner_str.split("/") if "/" in inner_str else []
        return WordCompleter(options, ignore_case=True)

    @property
    def _config_completer(self):
        config_keys = self.hummingbot_application.configurable_keys()
        return WordCompleter(config_keys, ignore_case=True)

    def _complete_strategies(self, document: Document) -> bool:
        return "strategy" in self.prompt_text and "strategy file" not in self.prompt_text

    def _complete_pmm_script_files(self, document: Document) -> bool:
        return "PMM script file" in self.prompt_text

    def _complete_configs(self, document: Document) -> bool:
        text_before_cursor: str = document.text_before_cursor
        return "config" in text_before_cursor

    def _complete_options(self, document: Document) -> bool:
        return "(" in self.prompt_text and ")" in self.prompt_text and "/" in self.prompt_text

    def _complete_exchanges(self, document: Document) -> bool:
        return any(x for x in ("exchange name", "name of exchange", "name of the exchange")
                   if x in self.prompt_text.lower())

    def _complete_derivatives(self, document: Document) -> bool:
        text_before_cursor: str = document.text_before_cursor
        return "perpetual" in text_before_cursor or \
               any(x for x in ("derivative connector", "derivative name", "name of derivative", "name of the derivative")
                   if x in self.prompt_text.lower())

    def _complete_connect_options(self, document: Document) -> bool:
        text_before_cursor: str = document.text_before_cursor
        return text_before_cursor.startswith("connect ")

    def _complete_exchange_amm_connectors(self, document: Document) -> bool:
        return "(Exchange/AMM)" in self.prompt_text

    def _complete_spot_exchanges(self, document: Document) -> bool:
        return "spot" in self.prompt_text

    def _complete_trading_timeframe(self, document: Document) -> bool:
        return any(x for x in ("trading timeframe", "execution timeframe")
                   if x in self.prompt_text.lower())

    def _complete_export_options(self, document: Document) -> bool:
        text_before_cursor: str = document.text_before_cursor
        return "export" in text_before_cursor

    def _complete_balance_options(self, document: Document) -> bool:
        text_before_cursor: str = document.text_before_cursor
        return text_before_cursor.startswith("balance ")

    def _complete_history_arguments(self, document: Document) -> bool:
        text_before_cursor: str = document.text_before_cursor
        return text_before_cursor.startswith("history ")

    def _complete_gateway_connect_arguments(self, document: Document) -> bool:
        text_before_cursor: str = document.text_before_cursor
        return text_before_cursor.startswith("gateway connect ")

    def _complete_gateway_connector_tokens_arguments(self, document: Document) -> bool:
        text_before_cursor: str = document.text_before_cursor
        return text_before_cursor.startswith("gateway connector-tokens ")

    def _complete_gateway_arguments(self, document: Document) -> bool:
        text_before_cursor: str = document.text_before_cursor
        return text_before_cursor.startswith("gateway ") and not text_before_cursor.startswith("gateway config ")

    def _complete_gateway_config_arguments(self, document: Document) -> bool:
        text_before_cursor: str = document.text_before_cursor
        return text_before_cursor.startswith("gateway config ")

    def _complete_script_strategy_files(self, document: Document) -> bool:
        text_before_cursor: str = document.text_before_cursor
        return text_before_cursor.startswith("start --script ")

    def _complete_trading_pairs(self, document: Document) -> bool:
        return "trading pair" in self.prompt_text

    def _complete_paths(self, document: Document) -> bool:
        text_before_cursor: str = document.text_before_cursor
        return (("path" in self.prompt_text and "file" in self.prompt_text) or
                "import" in text_before_cursor)

    def _complete_gateway_network(self, document: Document) -> bool:
        return "Which network do you want" in self.prompt_text

    def _complete_gateway_wallet_addresses(self, document: Document) -> bool:
        return "Select a gateway wallet" in self.prompt_text

    def _complete_command(self, document: Document) -> bool:
        text_before_cursor: str = document.text_before_cursor
        return " " not in text_before_cursor and len(self.prompt_text.replace(">>> ", "")) == 0

    def _complete_subcommand(self, document: Document) -> bool:
        text_before_cursor: str = document.text_before_cursor
        index: int = text_before_cursor.index(' ')
        return text_before_cursor[0:index] in self.parser.commands

    def _complete_balance_limit_exchanges(self, document: Document):
        text_before_cursor: str = document.text_before_cursor
        command_args = text_before_cursor.split(" ")
        return len(command_args) == 3 and command_args[0] == "balance" and command_args[1] == "limit"

    def _complete_rate_oracle_source(self, document: Document):
        return all(x in self.prompt_text for x in ("source", "rate oracle"))

    def get_completions(self, document: Document, complete_event: CompleteEvent):
        """
        Get completions for the current scope. This is the defining function for the completer
        :param document:
        :param complete_event:
        """
        if self._complete_pmm_script_files(document):
            for c in self._py_file_completer.get_completions(document, complete_event):
                yield c

        elif self._complete_script_strategy_files(document):
            for c in self._script_strategy_completer.get_completions(document, complete_event):
                yield c

        elif self._complete_paths(document):
            for c in self._path_completer.get_completions(document, complete_event):
                yield c

        elif self._complete_strategies(document):
            for c in self._strategy_completer.get_completions(document, complete_event):
                yield c

        elif self._complete_gateway_network(document):
            for c in self._gateway_network_completer.get_completions(document, complete_event):
                yield c

        elif self._complete_gateway_wallet_addresses(document):
            for c in self._gateway_wallet_address_completer.get_completions(document, complete_event):
                yield c

        elif self._complete_exchange_amm_connectors(document):
            if self._complete_spot_exchanges(document):
                for c in self._spot_exchange_completer.get_completions(document, complete_event):
                    yield c
            elif self._complete_derivatives(document):
                for c in self._derivative_exchange_completer.get_completions(document, complete_event):
                    yield c
            else:
                for c in self._exchange_amm_completer.get_completions(document, complete_event):
                    yield c

        elif self._complete_spot_exchanges(document):
            for c in self._spot_exchange_completer.get_completions(document, complete_event):
                yield c

        elif self._complete_derivatives(document):
            for c in self._derivative_exchange_completer.get_completions(document, complete_event):
                yield c

        elif self._complete_trading_timeframe(document):
            for c in self._trading_timeframe_completer.get_completions(document, complete_event):
                yield c

        elif self._complete_connect_options(document):
            for c in self._connect_option_completer.get_completions(document, complete_event):
                yield c

        elif self._complete_export_options(document):
            for c in self._export_completer.get_completions(document, complete_event):
                yield c

        elif self._complete_balance_limit_exchanges(document):
            for c in self._connect_option_completer.get_completions(document, complete_event):
                yield c

        elif self._complete_balance_options(document):
            for c in self._balance_completer.get_completions(document, complete_event):
                yield c

        elif self._complete_history_arguments(document):
            for c in self._history_completer.get_completions(document, complete_event):
                yield c

        elif self._complete_gateway_connect_arguments(document):
            for c in self._gateway_connect_completer.get_completions(document, complete_event):
                yield c

        elif self._complete_gateway_connector_tokens_arguments(document):
            for c in self._gateway_connector_tokens_completer.get_completions(document, complete_event):
                yield c

        elif self._complete_gateway_arguments(document):
            for c in self._gateway_completer.get_completions(document, complete_event):
                yield c

        elif self._complete_gateway_config_arguments(document):
            for c in self._gateway_config_completer.get_completions(document, complete_event):
                yield c

        elif self._complete_derivatives(document):
            if "(Exchange/AMM)" in self.prompt_text:
                for c in self._derivative_completer.get_completions(document, complete_event):
                    yield c
            else:
                for c in self._derivative_exchange_completer.get_completions(document, complete_event):
                    yield c

        elif self._complete_exchanges(document):
            for c in self._exchange_completer.get_completions(document, complete_event):
                yield c

        elif self._complete_trading_pairs(document):
            for c in self._trading_pair_completer.get_completions(document, complete_event):
                yield c

        elif self._complete_command(document):
            for c in self._command_completer.get_completions(document, complete_event):
                yield c

        elif self._complete_configs(document):
            for c in self._config_completer.get_completions(document, complete_event):
                yield c

        elif self._complete_options(document):
            for c in self._option_completer.get_completions(document, complete_event):
                yield c

        elif self._complete_rate_oracle_source(document):
            for c in self._rate_oracle_completer.get_completions(document, complete_event):
                yield c

        else:
            text_before_cursor: str = document.text_before_cursor
            try:
                first_word: str = text_before_cursor[0:text_before_cursor.index(' ')]
            except ValueError:
                return
            subcommand_completer: Completer = self.get_subcommand_completer(first_word)
            if complete_event.completion_requested or self._complete_subcommand(document):
                for c in subcommand_completer.get_completions(document, complete_event):
                    yield c


def load_completer(hummingbot_application):
    return HummingbotCompleter(hummingbot_application)<|MERGE_RESOLUTION|>--- conflicted
+++ resolved
@@ -8,18 +8,11 @@
 
 from hummingbot.client.command.connect_command import OPTIONS as CONNECT_OPTIONS
 from hummingbot.client.settings import (
-<<<<<<< HEAD
-=======
-    CONF_FILE_PATH,
->>>>>>> 9141d322
     GATEWAY_CONNECTORS,
     PMM_SCRIPTS_PATH,
     SCRIPT_STRATEGIES_PATH,
     STRATEGIES,
-<<<<<<< HEAD
     STRATEGIES_CONF_DIR_PATH,
-=======
->>>>>>> 9141d322
     AllConnectorSettings,
 )
 from hummingbot.client.ui.parser import ThrowingArgumentParser
