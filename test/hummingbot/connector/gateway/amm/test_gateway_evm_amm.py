import asyncio
import time
import unittest
from contextlib import ExitStack
from decimal import Decimal
from os.path import join, realpath
from test.mock.http_recorder import HttpPlayer
from typing import Dict, List
from unittest.mock import patch

from aiohttp import ClientSession
from aiounittest import async_test
from async_timeout import timeout

from bin import path_util  # noqa: F401
from hummingbot.connector.gateway.amm.gateway_evm_amm import EVMInFlightOrder, GatewayEVMAMM
from hummingbot.core.clock import Clock, ClockMode
from hummingbot.core.event.event_logger import EventLogger
from hummingbot.core.event.events import (
    BuyOrderCreatedEvent,
    MarketEvent,
    OrderFilledEvent,
    OrderType,
    SellOrderCreatedEvent,
    TokenApprovalEvent,
    TokenApprovalSuccessEvent,
    TradeType,
)
from hummingbot.core.gateway.gateway_http_client import GatewayHttpClient
from hummingbot.core.utils.async_utils import safe_ensure_future

ev_loop: asyncio.AbstractEventLoop = asyncio.get_event_loop()
s_decimal_0: Decimal = Decimal(0)


class GatewayEVMAMMConnectorUnitTest(unittest.TestCase):
    _db_path: str
    _http_player: HttpPlayer
    _patch_stack: ExitStack
    _clock: Clock
    _connector: GatewayEVMAMM

    @classmethod
    def setUpClass(cls) -> None:
        super().setUpClass()
        cls._db_path = realpath(join(__file__, "../fixtures/gateway_evm_amm_fixture.db"))
        cls._http_player = HttpPlayer(cls._db_path)
        cls._clock: Clock = Clock(ClockMode.REALTIME)
        cls._connector: GatewayEVMAMM = GatewayEVMAMM(
            "uniswap",
            "ethereum",
            "ropsten",
            "0x5821715133bB451bDE2d5BC6a4cE3430a4fdAF92",
            trading_pairs=["DAI-WETH"],
            trading_required=True
        )
        cls._clock.add_iterator(cls._connector)
        cls._patch_stack = ExitStack()
        cls._patch_stack.enter_context(cls._http_player.patch_aiohttp_client())
        cls._patch_stack.enter_context(
            patch(
                "hummingbot.core.gateway.gateway_http_client.GatewayHttpClient._http_client",
                return_value=ClientSession()
            )
        )
        cls._patch_stack.enter_context(cls._clock)
        GatewayHttpClient.get_instance().base_url = "https://localhost:5000"
        ev_loop.run_until_complete(cls.wait_til_ready())

    @classmethod
    def tearDownClass(cls) -> None:
        cls._patch_stack.close()

    def setUp(self) -> None:
        self._http_player.replay_timestamp_ms = None

    @classmethod
    async def wait_til_ready(cls):
        while True:
            now: float = time.time()
            next_iteration = now // 1.0 + 1
            if cls._connector.ready:
                break
            else:
                await cls._clock.run_til(next_iteration + 0.1)

    async def run_clock(self):
        while True:
            now: float = time.time()
            next_iteration = now // 1.0 + 1
            await self._clock.run_til(next_iteration + 0.1)

    @async_test(loop=ev_loop)
    async def test_update_balances(self):
        self._connector._account_balances.clear()
        self.assertEqual(0, len(self._connector.get_all_balances()))
        await self._connector.update_balances(on_interval=False)
        self.assertEqual(3, len(self._connector.get_all_balances()))
        self.assertAlmostEqual(Decimal("58.903990239981237338"), self._connector.get_balance("ETH"))
        self.assertAlmostEqual(Decimal("1015.242427495432379422"), self._connector.get_balance("DAI"))

    @async_test(loop=ev_loop)
    async def test_get_allowances(self):
        big_num: Decimal = Decimal("1000000000000000000000000000")
        allowances: Dict[str, Decimal] = await self._connector.get_allowances()
        self.assertEqual(2, len(allowances))
        self.assertGreater(allowances.get("WETH"), big_num)
        self.assertGreater(allowances.get("DAI"), big_num)

    @async_test(loop=ev_loop)
    async def test_get_chain_info(self):
        self._connector._chain_info.clear()
        await self._connector.get_chain_info()
        self.assertGreater(len(self._connector._chain_info), 2)
        self.assertEqual("ETH", self._connector._chain_info.get("nativeCurrency"))

    @async_test(loop=ev_loop)
    async def test_update_approval_status(self):
        def create_approval_record(token_symbol: str, tx_hash: str) -> EVMInFlightOrder:
            return EVMInFlightOrder(
                client_order_id=self._connector.create_approval_order_id(token_symbol),
                exchange_order_id=tx_hash,
                trading_pair=token_symbol,
                order_type=OrderType.LIMIT,
                trade_type=TradeType.BUY,
                price=s_decimal_0,
                amount=s_decimal_0,
                gas_price=s_decimal_0,
                creation_timestamp=self._connector.current_timestamp
            )
        successful_records: List[EVMInFlightOrder] = [
            create_approval_record(
                "WETH",
                "0x66b533792f45780fc38573bfd60d6043ab266471607848fb71284cd0d9eecff9"        # noqa: mock
            ),
            create_approval_record(
                "DAI",
                "0x4f81aa904fcb16a8938c0e0a76bf848df32ce6378e9e0060f7afc4b2955de405"        # noqa: mock
            ),
        ]
        fake_records: List[EVMInFlightOrder] = [
            create_approval_record(
                "WETH",
                "0x66b533792f45780fc38573bfd60d6043ab266471607848fb71284cd0d9eecff8"        # noqa: mock
            ),
            create_approval_record(
                "DAI",
                "0x4f81aa904fcb16a8938c0e0a76bf848df32ce6378e9e0060f7afc4b2955de404"        # noqa: mock
            ),
        ]

        event_logger: EventLogger = EventLogger()
        self._connector.add_listener(TokenApprovalEvent.ApprovalSuccessful, event_logger)
        self._connector.add_listener(TokenApprovalEvent.ApprovalFailed, event_logger)

        try:
            await self._connector.update_token_approval_status(successful_records + fake_records)
            self.assertEqual(2, len(event_logger.event_log))
            self.assertEqual(
                {"WETH", "DAI"},
                set(e.token_symbol for e in event_logger.event_log)
            )
        finally:
            self._connector.remove_listener(TokenApprovalEvent.ApprovalSuccessful, event_logger)
            self._connector.remove_listener(TokenApprovalEvent.ApprovalFailed, event_logger)

    @async_test(loop=ev_loop)
    async def test_update_order_status(self):
        def create_order_record(
                trading_pair: str,
                trade_type: TradeType,
                tx_hash: str,
                price: Decimal,
                amount: Decimal,
<<<<<<< HEAD
                gas_price: Decimal) -> GatewayInFlightOrder:
            order: GatewayInFlightOrder = GatewayInFlightOrder(
=======
                gas_price: Decimal) -> EVMInFlightOrder:
            return EVMInFlightOrder(
>>>>>>> ece6203a
                client_order_id=self._connector.create_market_order_id(trade_type, trading_pair),
                exchange_order_id=tx_hash,
                trading_pair=trading_pair,
                order_type=OrderType.LIMIT,
                trade_type=trade_type,
                price=price,
                amount=amount,
                gas_price=gas_price,
                creation_timestamp=self._connector.current_timestamp
            )
<<<<<<< HEAD
            order.fee_asset = self._connector._native_currency
            self._connector._order_tracker.start_tracking_order(order)
            return order
        successful_records: List[GatewayInFlightOrder] = [
=======
        successful_records: List[EVMInFlightOrder] = [
>>>>>>> ece6203a
            create_order_record(
                "DAI-WETH",
                TradeType.BUY,
                "0xc7287236f64484b476cfbec0fd21bc49d85f8850c8885665003928a122041e18",  # noqa: mock
                Decimal("0.00267589"),
                Decimal("1000"),
                Decimal("29")
            )
        ]
        fake_records: List[EVMInFlightOrder] = [
            create_order_record(
                "DAI-WETH",
                TradeType.BUY,
                "0xc7287236f64484b476cfbec0fd21bc49d85f8850c8885665003928a122041e17",       # noqa: mock
                Decimal("0.00267589"),
                Decimal("1000"),
                Decimal("29")
            )
        ]

        event_logger: EventLogger = EventLogger()
        self._connector.add_listener(MarketEvent.OrderFilled, event_logger)

        try:
            await self._connector.update_order_status(successful_records + fake_records)
            async with timeout(10):
                while len(event_logger.event_log) < 1:
                    await event_logger.wait_for(OrderFilledEvent)
            filled_event: OrderFilledEvent = event_logger.event_log[0]
            self.assertEqual(
                "0xc7287236f64484b476cfbec0fd21bc49d85f8850c8885665003928a122041e18",       # noqa: mock
                filled_event.exchange_trade_id)
        finally:
            self._connector.remove_listener(MarketEvent.OrderFilled, event_logger)

    @async_test(loop=ev_loop)
    async def test_get_quote_price(self):
        buy_price: Decimal = await self._connector.get_quote_price("DAI-WETH", True, Decimal(1000))
        sell_price: Decimal = await self._connector.get_quote_price("DAI-WETH", False, Decimal(1000))
        self.assertEqual(Decimal("0.002684496"), buy_price)
        self.assertEqual(Decimal("0.002684496"), sell_price)

    @async_test(loop=ev_loop)
    async def test_approve_token(self):
        self._http_player.replay_timestamp_ms = 1648499867736
        weth_in_flight_order: EVMInFlightOrder = await self._connector.approve_token("WETH")
        self._http_player.replay_timestamp_ms = 1648499871595
        dai_in_flight_order: EVMInFlightOrder = await self._connector.approve_token("DAI")

        self.assertEqual(
            "0x6c975ba8c1d35e8542ffd05956d9ec227c1ac234ae4d5f69819aa24bae784321",       # noqa: mock
            weth_in_flight_order.exchange_order_id
        )
        self.assertEqual(
            "0x919438daa20dc2f5381fdf25b6b89a189d055b3a1d6d848c44e53dc10f49168c",       # noqa: mock
            dai_in_flight_order.exchange_order_id
        )

        clock_task: asyncio.Task = safe_ensure_future(self.run_clock())
        event_logger: EventLogger = EventLogger()
        self._connector.add_listener(TokenApprovalEvent.ApprovalSuccessful, event_logger)

        self._http_player.replay_timestamp_ms = 1648500060232
        try:
            async with timeout(10):
                while len(event_logger.event_log) < 2:
                    await event_logger.wait_for(TokenApprovalSuccessEvent)
            self.assertEqual(2, len(event_logger.event_log))
            self.assertEqual(
                {"WETH", "DAI"},
                set(e.token_symbol for e in event_logger.event_log)
            )
        finally:
            clock_task.cancel()
            try:
                await clock_task
            except asyncio.CancelledError:
                pass

    @async_test(loop=ev_loop)
    async def test_buy_order(self):
        self._http_player.replay_timestamp_ms = 1648500060561
        clock_task: asyncio.Task = safe_ensure_future(self.run_clock())
        event_logger: EventLogger = EventLogger()
        self._connector.add_listener(MarketEvent.BuyOrderCreated, event_logger)
        self._connector.add_listener(MarketEvent.OrderFilled, event_logger)

        try:
            self._connector.buy("DAI-WETH", Decimal(100), OrderType.LIMIT, Decimal("0.002861464039500"))
            order_created_event: BuyOrderCreatedEvent = await event_logger.wait_for(
                BuyOrderCreatedEvent,
                timeout_seconds=5
            )
            self.assertEqual(
                "0xc3d3166e6142c479b26c21e007b68e2b7fb1d28c1954ab344b45d7390139654f",       # noqa: mock
                order_created_event.exchange_order_id
            )
            self._http_player.replay_timestamp_ms = 1648500097569
            order_filled_event: OrderFilledEvent = await event_logger.wait_for(OrderFilledEvent, timeout_seconds=5)
            self.assertEqual(
                "0xc3d3166e6142c479b26c21e007b68e2b7fb1d28c1954ab344b45d7390139654f",       # noqa: mock
                order_filled_event.exchange_trade_id
            )
        finally:
            clock_task.cancel()
            try:
                await clock_task
            except asyncio.CancelledError:
                pass

    @async_test(loop=ev_loop)
    async def test_sell_order(self):
        self._http_player.replay_timestamp_ms = 1648500097825
        clock_task: asyncio.Task = safe_ensure_future(self.run_clock())
        event_logger: EventLogger = EventLogger()
        self._connector.add_listener(MarketEvent.SellOrderCreated, event_logger)
        self._connector.add_listener(MarketEvent.OrderFilled, event_logger)

        try:
            self._connector.sell("DAI-WETH", Decimal(100), OrderType.LIMIT, Decimal("0.002816023229500"))
            order_created_event: SellOrderCreatedEvent = await event_logger.wait_for(
                SellOrderCreatedEvent,
                timeout_seconds=5
            )
            self.assertEqual(
                "0x63c7ffaf8dcede44c51cc2ea7ab3a5c0ea4915c9dab57dfcb432ea92ad174391",       # noqa: mock
                order_created_event.exchange_order_id
            )
            self._http_player.replay_timestamp_ms = 1648500133889
            order_filled_event: OrderFilledEvent = await event_logger.wait_for(OrderFilledEvent, timeout_seconds=5)
            self.assertEqual(
                "0x63c7ffaf8dcede44c51cc2ea7ab3a5c0ea4915c9dab57dfcb432ea92ad174391",       # noqa: mock
                order_filled_event.exchange_trade_id
            )
        finally:
            clock_task.cancel()
            try:
                await clock_task
            except asyncio.CancelledError:
                pass<|MERGE_RESOLUTION|>--- conflicted
+++ resolved
@@ -172,13 +172,8 @@
                 tx_hash: str,
                 price: Decimal,
                 amount: Decimal,
-<<<<<<< HEAD
-                gas_price: Decimal) -> GatewayInFlightOrder:
-            order: GatewayInFlightOrder = GatewayInFlightOrder(
-=======
                 gas_price: Decimal) -> EVMInFlightOrder:
-            return EVMInFlightOrder(
->>>>>>> ece6203a
+            order: EVMInFlightOrder = EVMInFlightOrder(
                 client_order_id=self._connector.create_market_order_id(trade_type, trading_pair),
                 exchange_order_id=tx_hash,
                 trading_pair=trading_pair,
@@ -189,14 +184,10 @@
                 gas_price=gas_price,
                 creation_timestamp=self._connector.current_timestamp
             )
-<<<<<<< HEAD
             order.fee_asset = self._connector._native_currency
             self._connector._order_tracker.start_tracking_order(order)
             return order
-        successful_records: List[GatewayInFlightOrder] = [
-=======
         successful_records: List[EVMInFlightOrder] = [
->>>>>>> ece6203a
             create_order_record(
                 "DAI-WETH",
                 TradeType.BUY,
